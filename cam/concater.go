package videostore

/*
#include <libavcodec/avcodec.h>
#include <libavformat/avformat.h>
#include <libavcodec/avcodec.h>
*/
import "C"

import (
	"errors"
	"fmt"
	"os"
	"path/filepath"
	"time"
	"unsafe"

	"go.viam.com/rdk/logging"
)

const (
	conactTextFileName = "concat.txt"
)

type concater struct {
	logger      logging.Logger
	storagePath string
	uploadPath  string
	camName     string
	segmentDur  time.Duration
	concatFile  *os.File
}

func newConcater(
	logger logging.Logger,
	storagePath, uploadPath, camName string,
	segmentSeconds int,
) (*concater, error) {
	concatPath := filepath.Join(getHomeDir(), ".viam", conactTextFileName)
	logger.Debugf("concatPath: %s", concatPath)
	concatFile, err := os.Create(concatPath)
	if err != nil {
		logger.Error("failed to create concat file", err)
		return nil, err
	}
	return &concater{
		logger:      logger,
		storagePath: storagePath,
		uploadPath:  uploadPath,
		concatFile:  concatFile,
		camName:     camName,
		segmentDur:  time.Duration(segmentSeconds) * time.Second,
	}, nil
}

// concat takes in from and to timestamps and concates the video files between them.
// returns the path to the concated video file.
func (c *concater) concat(from, to time.Time, metadata, path string) (string, error) {
	// Find the storage files that match the concat query.
	storageFiles, err := getSortedFiles(c.storagePath)
	if err != nil {
		c.logger.Error("failed to get sorted files", err)
		return "", err
	}
	if len(storageFiles) == 0 {
		return "", errors.New("no video data in storage")
	}
	err = validateTimeRange(storageFiles, from, to)
	if err != nil {
		return "", err
	}
	matchingFiles := matchStorageToRange(storageFiles, from, to, c.segmentDur)
	if len(matchingFiles) == 0 {
		return "", errors.New("no matching video data to save")
	}

	// Clear the concat file and write the matching files list to it.
	c.concatFile.Truncate(0)
	c.concatFile.Seek(0, 0)
	for _, file := range matchingFiles {
		_, err := c.concatFile.WriteString(file + "\n")
		if err != nil {
			return "", err
		}
	}

	concatFilePath := C.CString(c.concatFile.Name())
	concatStr := C.CString("concat")
	defer func() {
		C.free(unsafe.Pointer(concatFilePath))
		C.free(unsafe.Pointer(concatStr))
	}()
	inputFormat := C.av_find_input_format(concatStr)
	if inputFormat == nil {
		return "", errors.New("failed to find input format")
	}

	// Open the input format context with the concat demuxer. This block sets up
	// the input format context to read the concatenated input files. It uses the
	// concat demuxer with the 'safe' option set to '0' to allow absolute paths in
	// the input file list.
	var options *C.AVDictionary
	safeStr := C.CString("safe")
	safeValStr := C.CString("0")
	var inputCtx *C.AVFormatContext
	defer func() {
		C.free(unsafe.Pointer(safeValStr))
		C.free(unsafe.Pointer(safeStr))
		C.av_dict_free(&options)
		C.avformat_close_input(&inputCtx)
	}()
	ret := C.av_dict_set(&options, safeStr, safeValStr, 0)
	if ret < 0 {
		return "", fmt.Errorf("failed to set option: %s", ffmpegError(ret))
	}
	ret = C.avformat_open_input(&inputCtx, concatFilePath, inputFormat, &options)
	if ret < 0 {
		return "", fmt.Errorf("failed to open input format: %s", ffmpegError(ret))
	}
	ret = C.avformat_find_stream_info(inputCtx, nil)
	if ret < 0 {
		return "", fmt.Errorf("failed to find stream info: %s", ffmpegError(ret))
	}

	// Open the output format context and write the header. This block sets up the
	// output format context to write the concatenated video data to a new file.
	var outputFilename string
	fromStr := formatDateTimeToString(from)
	if metadata == "" {
		outputFilename = fmt.Sprintf("%s_%s.%s", c.camName, fromStr, defaultVideoFormat)
	} else {
		outputFilename = fmt.Sprintf("%s_%s_%s.%s", c.camName, fromStr, metadata, defaultVideoFormat)
	}
<<<<<<< HEAD
	outputPath := filepath.Join(c.uploadPath, outputFilename)
=======
	outputPath := filepath.Join(path, outputFilename)
>>>>>>> fcab4f43
	outputPathCStr := C.CString(outputPath)
	var outputCtx *C.AVFormatContext
	defer func() {
		C.free(unsafe.Pointer(outputPathCStr))
		C.avio_closep(&outputCtx.pb)
		C.avformat_free_context(outputCtx)
	}()

	ret = C.avformat_alloc_output_context2(&outputCtx, nil, nil, outputPathCStr)
	if ret < 0 {
		return "", fmt.Errorf("failed to allocate output context: %s", ffmpegError(ret))
	}

	// Copy codec info from input to output context. This is necessary to ensure
	// we do not decode and re-encode the video data.
	for i := 0; i < int(inputCtx.nb_streams); i++ {
		inStream := *(**C.AVStream)(
			unsafe.Pointer(uintptr(unsafe.Pointer(inputCtx.streams)) +
				uintptr(i)*unsafe.Sizeof(inputCtx.streams)))
		outStream := C.avformat_new_stream(outputCtx, nil)
		if outStream == nil {
			return "", fmt.Errorf("failed to allocate stream")
		}
		ret := C.avcodec_parameters_copy(outStream.codecpar, inStream.codecpar)
		if ret < 0 {
			return "", fmt.Errorf("failed to copy codec parameters: %s", ffmpegError(ret))
		}
		// Let ffmpeg handle the codec tag for us.
		outStream.codecpar.codec_tag = 0
	}

	// Open the output file and write the header.
	ret = C.avio_open(&outputCtx.pb, outputPathCStr, C.AVIO_FLAG_WRITE)
	if ret < 0 {
		return "", fmt.Errorf("failed to open output file: %s", ffmpegError(ret))
	}
	ret = C.avformat_write_header(outputCtx, nil)
	if ret < 0 {
		return "", fmt.Errorf("failed to write header: %s", ffmpegError(ret))
	}

	// Iterate through each packet in the input context and write it to the output context.
	// TODO(seanp): We can hopefully optimize this by copying input segments entirely instead of packet by packet.
	packet := C.av_packet_alloc()
	defer C.av_packet_free(&packet)
	for {
		ret := C.av_read_frame(inputCtx, packet)
		if ret == C.AVERROR_EOF {
			c.logger.Debug("Concatenation complete. Hit EOF.")
			break
		}
		// Any error other than EOF is a problem.
		if ret < 0 {
			return "", fmt.Errorf("failed to read frame: %s", ffmpegError(ret))
		}
		// Adjust the PTS, DTS, and duration correctly for each packet.
		// Can have multiple streams, so need to adjust each packet based on the
		inputStreamsBase := unsafe.Pointer(inputCtx.streams)
		inputStreamOffset := uintptr(packet.stream_index) * unsafe.Sizeof(inputCtx.streams)
		inStream := *(**C.AVStream)(unsafe.Pointer(uintptr(inputStreamsBase) + inputStreamOffset))

		// Calculate the output stream pointer safely
		outputStreamsBase := unsafe.Pointer(outputCtx.streams)
		outputStreamOffset := uintptr(packet.stream_index) * unsafe.Sizeof(outputCtx.streams)
		outStream := *(**C.AVStream)(unsafe.Pointer(uintptr(outputStreamsBase) + outputStreamOffset))

		packet.pts = C.av_rescale_q_rnd(packet.pts, inStream.time_base, outStream.time_base, C.AV_ROUND_NEAR_INF|C.AV_ROUND_PASS_MINMAX)
		packet.dts = C.av_rescale_q_rnd(packet.dts, inStream.time_base, outStream.time_base, C.AV_ROUND_NEAR_INF|C.AV_ROUND_PASS_MINMAX)
		packet.duration = C.av_rescale_q(packet.duration, inStream.time_base, outStream.time_base)
		packet.pos = -1
		ret = C.av_interleaved_write_frame(outputCtx, packet)
		if ret < 0 {
			return "", fmt.Errorf("failed to write frame: %s", ffmpegError(ret))
		}
	}

	// Write the trailer, close the output file, and free context memory.
	ret = C.av_write_trailer(outputCtx)
	if ret < 0 {
		return "", fmt.Errorf("failed to write trailer: %s", ffmpegError(ret))
	}

	return outputPath, nil
}

// close closes the concater and removes the concat file.
// Do not need to clean up FFmpeg resources as they are handled in the concat function.
func (c *concater) close() {
	if err := c.concatFile.Close(); err != nil {
		c.logger.Error("failed to close concat file", err)
	}
	if err := os.Remove(c.concatFile.Name()); err != nil {
		c.logger.Error("failed to remove concat file", err)
	}
}<|MERGE_RESOLUTION|>--- conflicted
+++ resolved
@@ -131,11 +131,7 @@
 	} else {
 		outputFilename = fmt.Sprintf("%s_%s_%s.%s", c.camName, fromStr, metadata, defaultVideoFormat)
 	}
-<<<<<<< HEAD
 	outputPath := filepath.Join(c.uploadPath, outputFilename)
-=======
-	outputPath := filepath.Join(path, outputFilename)
->>>>>>> fcab4f43
 	outputPathCStr := C.CString(outputPath)
 	var outputCtx *C.AVFormatContext
 	defer func() {
